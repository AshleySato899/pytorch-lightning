--- conflicted
+++ resolved
@@ -15,10 +15,7 @@
 from typing import Any, Callable, Dict, Generator, Union
 
 import torch
-<<<<<<< HEAD
-=======
 from torch import Tensor
->>>>>>> 321502fe
 from torch.nn import Module
 from torch.optim import LBFGS, Optimizer
 
@@ -73,16 +70,10 @@
         closure_loss = self.scaler.scale(closure_loss)
         return super().pre_backward(model, closure_loss)
 
-<<<<<<< HEAD
-    def run_backward(self, tensor, model, *args, **kwargs):
-        tensor = self.scaler.scale(tensor)
-        super().run_backward(tensor, model, *args, **kwargs)
-=======
     def _run_backward(self, tensor: Tensor, model: Module, *args: Any, **kwargs: Any) -> None:
         if not self.is_bfloat16:
             tensor = self.scaler.scale(tensor)
         super()._run_backward(tensor, model, *args, **kwargs)
->>>>>>> 321502fe
 
     def pre_optimizer_step(
         self,
