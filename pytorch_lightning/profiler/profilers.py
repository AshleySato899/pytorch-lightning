<<<<<<< HEAD
# Copyright The PyTorch Lightning team.
#
# Licensed under the Apache License, Version 2.0 (the "License");
# you may not use this file except in compliance with the License.
# You may obtain a copy of the License at
#
#     http://www.apache.org/licenses/LICENSE-2.0
#
# Unless required by applicable law or agreed to in writing, software
# distributed under the License is distributed on an "AS IS" BASIS,
# WITHOUT WARRANTIES OR CONDITIONS OF ANY KIND, either express or implied.
# See the License for the specific language governing permissions and
# limitations under the License.
"""Profiler to check if there are any bottlenecks in your code."""
import cProfile
import io
import logging
import os
import pstats
import time
from abc import ABC, abstractmethod
from collections import defaultdict
from contextlib import contextmanager
from pathlib import Path
from typing import Any, Callable, Dict, Optional, TextIO, Tuple, Union

import numpy as np

from pytorch_lightning.utilities import rank_zero_warn
from pytorch_lightning.utilities.cloud_io import get_filesystem

log = logging.getLogger(__name__)


class AbstractProfiler(ABC):
    """Specification of a profiler."""

    @abstractmethod
    def start(self, action_name: str) -> None:
        """Defines how to start recording an action."""

    @abstractmethod
    def stop(self, action_name: str) -> None:
        """Defines how to record the duration once an action is complete."""

    @abstractmethod
    def summary(self) -> str:
        """Create profiler summary in text format."""

    @abstractmethod
    def setup(self, **kwargs: Any) -> None:
        """Execute arbitrary pre-profiling set-up steps as defined by subclass."""

    @abstractmethod
    def teardown(self, **kwargs: Any) -> None:
        """Execute arbitrary post-profiling tear-down steps as defined by subclass."""


class BaseProfiler(AbstractProfiler):
    """
    If you wish to write a custom profiler, you should inherit from this class.
    """

    def __init__(
        self,
        dirpath: Optional[Union[str, Path]] = None,
        filename: Optional[str] = None,
        output_filename: Optional[str] = None,
    ) -> None:
        self.dirpath = dirpath
        self.filename = filename
        if output_filename is not None:
            rank_zero_warn(
                "`Profiler` signature has changed in v1.3. The `output_filename` parameter has been removed in"
                " favor of `dirpath` and `filename`. Support for the old signature will be removed in v1.5",
                DeprecationWarning
            )
            filepath = Path(output_filename)
            self.dirpath = filepath.parent
            self.filename = filepath.stem

        self._output_file: Optional[TextIO] = None
        self._write_stream: Optional[Callable] = None
        self._local_rank: Optional[int] = None
        self._log_dir: Optional[str] = None
        self._stage: Optional[str] = None

    @contextmanager
    def profile(self, action_name: str) -> None:
        """
        Yields a context manager to encapsulate the scope of a profiled action.

        Example::

            with self.profile('load training data'):
                # load training data code

        The profiler will start once you've entered the context and will automatically
        stop once you exit the code block.
        """
        try:
            self.start(action_name)
            yield action_name
        finally:
            self.stop(action_name)

    def profile_iterable(self, iterable, action_name: str) -> None:
        iterator = iter(iterable)
        while True:
            try:
                self.start(action_name)
                value = next(iterator)
                self.stop(action_name)
                yield value
            except StopIteration:
                self.stop(action_name)
                break

    def _rank_zero_info(self, *args, **kwargs) -> None:
        if self._local_rank in (None, 0):
            log.info(*args, **kwargs)

    def _prepare_filename(self, extension: str = ".txt") -> str:
        filename = ""
        if self._stage is not None:
            filename += f"{self._stage}-"
        filename += str(self.filename)
        if self._local_rank is not None:
            filename += f"-{self._local_rank}"
        filename += extension
        return filename

    def _prepare_streams(self) -> None:
        if self._write_stream is not None:
            return
        if self.filename:
            filepath = os.path.join(self.dirpath, self._prepare_filename())
            fs = get_filesystem(filepath)
            file = fs.open(filepath, "a")
            self._output_file = file
            self._write_stream = file.write
        else:
            self._write_stream = self._rank_zero_info

    def describe(self) -> None:
        """Logs a profile report after the conclusion of run."""
        # there are pickling issues with open file handles in Python 3.6
        # so to avoid them, we open and close the files within this function
        # by calling `_prepare_streams` and `teardown`
        self._prepare_streams()
        summary = self.summary()
        if summary:
            self._write_stream(summary)
        if self._output_file is not None:
            self._output_file.flush()
        self.teardown(stage=self._stage)

    def _stats_to_str(self, stats: Dict[str, str]) -> str:
        stage = f"{self._stage.upper()} " if self._stage is not None else ""
        output = [stage + "Profiler Report"]
        for action, value in stats.items():
            header = f"Profile stats for: {action}"
            if self._local_rank is not None:
                header += f" rank: {self._local_rank}"
            output.append(header)
            output.append(value)
        return os.linesep.join(output)

    def setup(
        self,
        stage: Optional[str] = None,
        local_rank: Optional[int] = None,
        log_dir: Optional[str] = None,
    ) -> None:
        """Execute arbitrary pre-profiling set-up steps."""
        self._stage = stage
        self._local_rank = local_rank
        self._log_dir = log_dir
        self.dirpath = self.dirpath or log_dir

    def teardown(self, stage: Optional[str] = None) -> None:
        """
        Execute arbitrary post-profiling tear-down steps.

        Closes the currently open file and stream.
        """
        self._write_stream = None
        if self._output_file is not None:
            self._output_file.close()
            self._output_file = None  # can't pickle TextIOWrapper

    def __del__(self) -> None:
        self.teardown(stage=self._stage)

    def start(self, action_name: str) -> None:
        raise NotImplementedError

    def stop(self, action_name: str) -> None:
        raise NotImplementedError

    def summary(self) -> str:
        raise NotImplementedError

    @property
    def local_rank(self) -> int:
        return 0 if self._local_rank is None else self._local_rank


class PassThroughProfiler(BaseProfiler):
    """
    This class should be used when you don't want the (small) overhead of profiling.
    The Trainer uses this class by default.
    """

    def start(self, action_name: str) -> None:
        pass

    def stop(self, action_name: str) -> None:
        pass

    def summary(self) -> str:
        return ""


class SimpleProfiler(BaseProfiler):
    """
    This profiler simply records the duration of actions (in seconds) and reports
    the mean duration of each action and the total time spent over the entire training run.
    """

    def __init__(
        self,
        dirpath: Optional[Union[str, Path]] = None,
        filename: Optional[str] = None,
        extended: bool = True,
        output_filename: Optional[str] = None,
    ) -> None:
        """
        Args:
            dirpath: Directory path for the ``filename``. If ``dirpath`` is ``None`` but ``filename`` is present, the
                ``trainer.experiment_dir`` (from :class:`~pytorch_lightning.loggers.tensorboard.TensorBoardLogger`)
                will be used.

            filename: If present, filename where the profiler results will be saved instead of printing to stdout.
                The ``.txt`` extension will be used automatically.

        Raises:
            ValueError:
                If you attempt to start an action which has already started, or
                if you attempt to stop recording an action which was never started.
        """
        super().__init__(dirpath=dirpath, filename=filename, output_filename=output_filename)
        self.current_actions: Dict[str, float] = {}
        self.recorded_durations = defaultdict(list)
        self.extended = extended
        self.start_time = time.monotonic()

    def start(self, action_name: str) -> None:
        if action_name in self.current_actions:
            raise ValueError(f"Attempted to start {action_name} which has already started.")
        self.current_actions[action_name] = time.monotonic()

    def stop(self, action_name: str) -> None:
        end_time = time.monotonic()
        if action_name not in self.current_actions:
            raise ValueError(f"Attempting to stop recording an action ({action_name}) which was never started.")
        start_time = self.current_actions.pop(action_name)
        duration = end_time - start_time
        self.recorded_durations[action_name].append(duration)

    def _make_report(self) -> Tuple[list, float]:
        total_duration = time.monotonic() - self.start_time
        report = [[a, d, 100. * np.sum(d) / total_duration] for a, d in self.recorded_durations.items()]
        report.sort(key=lambda x: x[2], reverse=True)
        return report, total_duration

    def summary(self) -> str:
        sep = os.linesep
        output_string = ""
        if self._stage is not None:
            output_string += f"{self._stage.upper()} "
        output_string += f"Profiler Report{sep}"

        if self.extended:

            if len(self.recorded_durations) > 0:
                max_key = np.max([len(k) for k in self.recorded_durations.keys()])

                def log_row(action, mean, num_calls, total, per):
                    row = f"{sep}{action:<{max_key}s}\t|  {mean:<15}\t|"
                    row += f"{num_calls:<15}\t|  {total:<15}\t|  {per:<15}\t|"
                    return row

                output_string += log_row("Action", "Mean duration (s)", "Num calls", "Total time (s)", "Percentage %")
                output_string_len = len(output_string)
                output_string += f"{sep}{'-' * output_string_len}"
                report, total_duration = self._make_report()
                output_string += log_row("Total", "-", "_", f"{total_duration:.5}", "100 %")
                output_string += f"{sep}{'-' * output_string_len}"
                for action, durations, duration_per in report:
                    output_string += log_row(
                        action,
                        f"{np.mean(durations):.5}",
                        f"{len(durations):}",
                        f"{np.sum(durations):.5}",
                        f"{duration_per:.5}",
                    )
        else:

            def log_row(action, mean, total):
                return f"{sep}{action:<20s}\t|  {mean:<15}\t|  {total:<15}"

            output_string += log_row("Action", "Mean duration (s)", "Total time (s)")
            output_string += f"{sep}{'-' * 65}"

            for action, durations in self.recorded_durations.items():
                output_string += log_row(action, f"{np.mean(durations):.5}", f"{np.sum(durations):.5}")
        output_string += sep
        return output_string


class AdvancedProfiler(BaseProfiler):
    """
    This profiler uses Python's cProfiler to record more detailed information about
    time spent in each function call recorded during a given action. The output is quite
    verbose and you should only use this if you want very detailed reports.
    """

    def __init__(
        self,
        dirpath: Optional[Union[str, Path]] = None,
        filename: Optional[str] = None,
        line_count_restriction: float = 1.0,
        output_filename: Optional[str] = None,
    ) -> None:
        """
        Args:
            dirpath: Directory path for the ``filename``. If ``dirpath`` is ``None`` but ``filename`` is present, the
                ``trainer.experiment_dir`` (from :class:`~pytorch_lightning.loggers.tensorboard.TensorBoardLogger`)
                will be used.

            filename: If present, filename where the profiler results will be saved instead of printing to stdout.
                The ``.txt`` extension will be used automatically.

            line_count_restriction: this can be used to limit the number of functions
                reported for each action. either an integer (to select a count of lines),
                or a decimal fraction between 0.0 and 1.0 inclusive (to select a percentage of lines)

        Raises:
            ValueError:
                If you attempt to stop recording an action which was never started.
        """
        super().__init__(dirpath=dirpath, filename=filename, output_filename=output_filename)
        self.profiled_actions: Dict[str, cProfile.Profile] = {}
        self.line_count_restriction = line_count_restriction

    def start(self, action_name: str) -> None:
        if action_name not in self.profiled_actions:
            self.profiled_actions[action_name] = cProfile.Profile()
        self.profiled_actions[action_name].enable()

    def stop(self, action_name: str) -> None:
        pr = self.profiled_actions.get(action_name)
        if pr is None:
            raise ValueError(f"Attempting to stop recording an action ({action_name}) which was never started.")
        pr.disable()

    def summary(self) -> str:
        recorded_stats = {}
        for action_name, pr in self.profiled_actions.items():
            s = io.StringIO()
            ps = pstats.Stats(pr, stream=s).strip_dirs().sort_stats('cumulative')
            ps.print_stats(self.line_count_restriction)
            recorded_stats[action_name] = s.getvalue()
        return self._stats_to_str(recorded_stats)

    def teardown(self, stage: Optional[str] = None) -> None:
        super().teardown(stage=stage)
        self.profiled_actions = {}

    def __reduce__(self):
        # avoids `TypeError: cannot pickle 'cProfile.Profile' object`
        return (
            self.__class__,
            tuple(),
            dict(dirpath=self.dirpath, filename=self.filename, line_count_restriction=self.line_count_restriction),
        )
=======
from pytorch_lightning.utilities.distributed import rank_zero_deprecation

rank_zero_deprecation(
    "Using ``import pytorch_lightning.profiler.profilers`` is depreceated in v1.4, and will be removed in v1.6. "
    "HINT: Use ``import pytorch_lightning.profiler`` directly."
)

from pytorch_lightning.profiler.advanced import AdvancedProfiler  # noqa E402
from pytorch_lightning.profiler.base import AbstractProfiler, BaseProfiler, PassThroughProfiler  # noqa E402
from pytorch_lightning.profiler.pytorch import PyTorchProfiler  # noqa E402
from pytorch_lightning.profiler.simple import SimpleProfiler  # noqa E402

__all__ = [
    'AbstractProfiler',
    'BaseProfiler',
    'AdvancedProfiler',
    'PassThroughProfiler',
    'PyTorchProfiler',
    'SimpleProfiler',
]
>>>>>>> 10839376
<|MERGE_RESOLUTION|>--- conflicted
+++ resolved
@@ -1,392 +1,3 @@
-<<<<<<< HEAD
-# Copyright The PyTorch Lightning team.
-#
-# Licensed under the Apache License, Version 2.0 (the "License");
-# you may not use this file except in compliance with the License.
-# You may obtain a copy of the License at
-#
-#     http://www.apache.org/licenses/LICENSE-2.0
-#
-# Unless required by applicable law or agreed to in writing, software
-# distributed under the License is distributed on an "AS IS" BASIS,
-# WITHOUT WARRANTIES OR CONDITIONS OF ANY KIND, either express or implied.
-# See the License for the specific language governing permissions and
-# limitations under the License.
-"""Profiler to check if there are any bottlenecks in your code."""
-import cProfile
-import io
-import logging
-import os
-import pstats
-import time
-from abc import ABC, abstractmethod
-from collections import defaultdict
-from contextlib import contextmanager
-from pathlib import Path
-from typing import Any, Callable, Dict, Optional, TextIO, Tuple, Union
-
-import numpy as np
-
-from pytorch_lightning.utilities import rank_zero_warn
-from pytorch_lightning.utilities.cloud_io import get_filesystem
-
-log = logging.getLogger(__name__)
-
-
-class AbstractProfiler(ABC):
-    """Specification of a profiler."""
-
-    @abstractmethod
-    def start(self, action_name: str) -> None:
-        """Defines how to start recording an action."""
-
-    @abstractmethod
-    def stop(self, action_name: str) -> None:
-        """Defines how to record the duration once an action is complete."""
-
-    @abstractmethod
-    def summary(self) -> str:
-        """Create profiler summary in text format."""
-
-    @abstractmethod
-    def setup(self, **kwargs: Any) -> None:
-        """Execute arbitrary pre-profiling set-up steps as defined by subclass."""
-
-    @abstractmethod
-    def teardown(self, **kwargs: Any) -> None:
-        """Execute arbitrary post-profiling tear-down steps as defined by subclass."""
-
-
-class BaseProfiler(AbstractProfiler):
-    """
-    If you wish to write a custom profiler, you should inherit from this class.
-    """
-
-    def __init__(
-        self,
-        dirpath: Optional[Union[str, Path]] = None,
-        filename: Optional[str] = None,
-        output_filename: Optional[str] = None,
-    ) -> None:
-        self.dirpath = dirpath
-        self.filename = filename
-        if output_filename is not None:
-            rank_zero_warn(
-                "`Profiler` signature has changed in v1.3. The `output_filename` parameter has been removed in"
-                " favor of `dirpath` and `filename`. Support for the old signature will be removed in v1.5",
-                DeprecationWarning
-            )
-            filepath = Path(output_filename)
-            self.dirpath = filepath.parent
-            self.filename = filepath.stem
-
-        self._output_file: Optional[TextIO] = None
-        self._write_stream: Optional[Callable] = None
-        self._local_rank: Optional[int] = None
-        self._log_dir: Optional[str] = None
-        self._stage: Optional[str] = None
-
-    @contextmanager
-    def profile(self, action_name: str) -> None:
-        """
-        Yields a context manager to encapsulate the scope of a profiled action.
-
-        Example::
-
-            with self.profile('load training data'):
-                # load training data code
-
-        The profiler will start once you've entered the context and will automatically
-        stop once you exit the code block.
-        """
-        try:
-            self.start(action_name)
-            yield action_name
-        finally:
-            self.stop(action_name)
-
-    def profile_iterable(self, iterable, action_name: str) -> None:
-        iterator = iter(iterable)
-        while True:
-            try:
-                self.start(action_name)
-                value = next(iterator)
-                self.stop(action_name)
-                yield value
-            except StopIteration:
-                self.stop(action_name)
-                break
-
-    def _rank_zero_info(self, *args, **kwargs) -> None:
-        if self._local_rank in (None, 0):
-            log.info(*args, **kwargs)
-
-    def _prepare_filename(self, extension: str = ".txt") -> str:
-        filename = ""
-        if self._stage is not None:
-            filename += f"{self._stage}-"
-        filename += str(self.filename)
-        if self._local_rank is not None:
-            filename += f"-{self._local_rank}"
-        filename += extension
-        return filename
-
-    def _prepare_streams(self) -> None:
-        if self._write_stream is not None:
-            return
-        if self.filename:
-            filepath = os.path.join(self.dirpath, self._prepare_filename())
-            fs = get_filesystem(filepath)
-            file = fs.open(filepath, "a")
-            self._output_file = file
-            self._write_stream = file.write
-        else:
-            self._write_stream = self._rank_zero_info
-
-    def describe(self) -> None:
-        """Logs a profile report after the conclusion of run."""
-        # there are pickling issues with open file handles in Python 3.6
-        # so to avoid them, we open and close the files within this function
-        # by calling `_prepare_streams` and `teardown`
-        self._prepare_streams()
-        summary = self.summary()
-        if summary:
-            self._write_stream(summary)
-        if self._output_file is not None:
-            self._output_file.flush()
-        self.teardown(stage=self._stage)
-
-    def _stats_to_str(self, stats: Dict[str, str]) -> str:
-        stage = f"{self._stage.upper()} " if self._stage is not None else ""
-        output = [stage + "Profiler Report"]
-        for action, value in stats.items():
-            header = f"Profile stats for: {action}"
-            if self._local_rank is not None:
-                header += f" rank: {self._local_rank}"
-            output.append(header)
-            output.append(value)
-        return os.linesep.join(output)
-
-    def setup(
-        self,
-        stage: Optional[str] = None,
-        local_rank: Optional[int] = None,
-        log_dir: Optional[str] = None,
-    ) -> None:
-        """Execute arbitrary pre-profiling set-up steps."""
-        self._stage = stage
-        self._local_rank = local_rank
-        self._log_dir = log_dir
-        self.dirpath = self.dirpath or log_dir
-
-    def teardown(self, stage: Optional[str] = None) -> None:
-        """
-        Execute arbitrary post-profiling tear-down steps.
-
-        Closes the currently open file and stream.
-        """
-        self._write_stream = None
-        if self._output_file is not None:
-            self._output_file.close()
-            self._output_file = None  # can't pickle TextIOWrapper
-
-    def __del__(self) -> None:
-        self.teardown(stage=self._stage)
-
-    def start(self, action_name: str) -> None:
-        raise NotImplementedError
-
-    def stop(self, action_name: str) -> None:
-        raise NotImplementedError
-
-    def summary(self) -> str:
-        raise NotImplementedError
-
-    @property
-    def local_rank(self) -> int:
-        return 0 if self._local_rank is None else self._local_rank
-
-
-class PassThroughProfiler(BaseProfiler):
-    """
-    This class should be used when you don't want the (small) overhead of profiling.
-    The Trainer uses this class by default.
-    """
-
-    def start(self, action_name: str) -> None:
-        pass
-
-    def stop(self, action_name: str) -> None:
-        pass
-
-    def summary(self) -> str:
-        return ""
-
-
-class SimpleProfiler(BaseProfiler):
-    """
-    This profiler simply records the duration of actions (in seconds) and reports
-    the mean duration of each action and the total time spent over the entire training run.
-    """
-
-    def __init__(
-        self,
-        dirpath: Optional[Union[str, Path]] = None,
-        filename: Optional[str] = None,
-        extended: bool = True,
-        output_filename: Optional[str] = None,
-    ) -> None:
-        """
-        Args:
-            dirpath: Directory path for the ``filename``. If ``dirpath`` is ``None`` but ``filename`` is present, the
-                ``trainer.experiment_dir`` (from :class:`~pytorch_lightning.loggers.tensorboard.TensorBoardLogger`)
-                will be used.
-
-            filename: If present, filename where the profiler results will be saved instead of printing to stdout.
-                The ``.txt`` extension will be used automatically.
-
-        Raises:
-            ValueError:
-                If you attempt to start an action which has already started, or
-                if you attempt to stop recording an action which was never started.
-        """
-        super().__init__(dirpath=dirpath, filename=filename, output_filename=output_filename)
-        self.current_actions: Dict[str, float] = {}
-        self.recorded_durations = defaultdict(list)
-        self.extended = extended
-        self.start_time = time.monotonic()
-
-    def start(self, action_name: str) -> None:
-        if action_name in self.current_actions:
-            raise ValueError(f"Attempted to start {action_name} which has already started.")
-        self.current_actions[action_name] = time.monotonic()
-
-    def stop(self, action_name: str) -> None:
-        end_time = time.monotonic()
-        if action_name not in self.current_actions:
-            raise ValueError(f"Attempting to stop recording an action ({action_name}) which was never started.")
-        start_time = self.current_actions.pop(action_name)
-        duration = end_time - start_time
-        self.recorded_durations[action_name].append(duration)
-
-    def _make_report(self) -> Tuple[list, float]:
-        total_duration = time.monotonic() - self.start_time
-        report = [[a, d, 100. * np.sum(d) / total_duration] for a, d in self.recorded_durations.items()]
-        report.sort(key=lambda x: x[2], reverse=True)
-        return report, total_duration
-
-    def summary(self) -> str:
-        sep = os.linesep
-        output_string = ""
-        if self._stage is not None:
-            output_string += f"{self._stage.upper()} "
-        output_string += f"Profiler Report{sep}"
-
-        if self.extended:
-
-            if len(self.recorded_durations) > 0:
-                max_key = np.max([len(k) for k in self.recorded_durations.keys()])
-
-                def log_row(action, mean, num_calls, total, per):
-                    row = f"{sep}{action:<{max_key}s}\t|  {mean:<15}\t|"
-                    row += f"{num_calls:<15}\t|  {total:<15}\t|  {per:<15}\t|"
-                    return row
-
-                output_string += log_row("Action", "Mean duration (s)", "Num calls", "Total time (s)", "Percentage %")
-                output_string_len = len(output_string)
-                output_string += f"{sep}{'-' * output_string_len}"
-                report, total_duration = self._make_report()
-                output_string += log_row("Total", "-", "_", f"{total_duration:.5}", "100 %")
-                output_string += f"{sep}{'-' * output_string_len}"
-                for action, durations, duration_per in report:
-                    output_string += log_row(
-                        action,
-                        f"{np.mean(durations):.5}",
-                        f"{len(durations):}",
-                        f"{np.sum(durations):.5}",
-                        f"{duration_per:.5}",
-                    )
-        else:
-
-            def log_row(action, mean, total):
-                return f"{sep}{action:<20s}\t|  {mean:<15}\t|  {total:<15}"
-
-            output_string += log_row("Action", "Mean duration (s)", "Total time (s)")
-            output_string += f"{sep}{'-' * 65}"
-
-            for action, durations in self.recorded_durations.items():
-                output_string += log_row(action, f"{np.mean(durations):.5}", f"{np.sum(durations):.5}")
-        output_string += sep
-        return output_string
-
-
-class AdvancedProfiler(BaseProfiler):
-    """
-    This profiler uses Python's cProfiler to record more detailed information about
-    time spent in each function call recorded during a given action. The output is quite
-    verbose and you should only use this if you want very detailed reports.
-    """
-
-    def __init__(
-        self,
-        dirpath: Optional[Union[str, Path]] = None,
-        filename: Optional[str] = None,
-        line_count_restriction: float = 1.0,
-        output_filename: Optional[str] = None,
-    ) -> None:
-        """
-        Args:
-            dirpath: Directory path for the ``filename``. If ``dirpath`` is ``None`` but ``filename`` is present, the
-                ``trainer.experiment_dir`` (from :class:`~pytorch_lightning.loggers.tensorboard.TensorBoardLogger`)
-                will be used.
-
-            filename: If present, filename where the profiler results will be saved instead of printing to stdout.
-                The ``.txt`` extension will be used automatically.
-
-            line_count_restriction: this can be used to limit the number of functions
-                reported for each action. either an integer (to select a count of lines),
-                or a decimal fraction between 0.0 and 1.0 inclusive (to select a percentage of lines)
-
-        Raises:
-            ValueError:
-                If you attempt to stop recording an action which was never started.
-        """
-        super().__init__(dirpath=dirpath, filename=filename, output_filename=output_filename)
-        self.profiled_actions: Dict[str, cProfile.Profile] = {}
-        self.line_count_restriction = line_count_restriction
-
-    def start(self, action_name: str) -> None:
-        if action_name not in self.profiled_actions:
-            self.profiled_actions[action_name] = cProfile.Profile()
-        self.profiled_actions[action_name].enable()
-
-    def stop(self, action_name: str) -> None:
-        pr = self.profiled_actions.get(action_name)
-        if pr is None:
-            raise ValueError(f"Attempting to stop recording an action ({action_name}) which was never started.")
-        pr.disable()
-
-    def summary(self) -> str:
-        recorded_stats = {}
-        for action_name, pr in self.profiled_actions.items():
-            s = io.StringIO()
-            ps = pstats.Stats(pr, stream=s).strip_dirs().sort_stats('cumulative')
-            ps.print_stats(self.line_count_restriction)
-            recorded_stats[action_name] = s.getvalue()
-        return self._stats_to_str(recorded_stats)
-
-    def teardown(self, stage: Optional[str] = None) -> None:
-        super().teardown(stage=stage)
-        self.profiled_actions = {}
-
-    def __reduce__(self):
-        # avoids `TypeError: cannot pickle 'cProfile.Profile' object`
-        return (
-            self.__class__,
-            tuple(),
-            dict(dirpath=self.dirpath, filename=self.filename, line_count_restriction=self.line_count_restriction),
-        )
-=======
 from pytorch_lightning.utilities.distributed import rank_zero_deprecation
 
 rank_zero_deprecation(
@@ -406,5 +17,4 @@
     'PassThroughProfiler',
     'PyTorchProfiler',
     'SimpleProfiler',
-]
->>>>>>> 10839376
+]