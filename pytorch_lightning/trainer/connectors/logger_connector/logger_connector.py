--- conflicted
+++ resolved
@@ -138,22 +138,11 @@
         elif self.trainer.state.stage is RunningStage.TESTING:
             self._test_log_step += 1
 
-<<<<<<< HEAD
     def on_evaluation_batch_start(self, dataloader_idx: int, num_dataloaders: int) -> None:
-=======
-    def on_evaluation_batch_start(self, batch: Any, dataloader_idx: int, num_dataloaders: int) -> None:
->>>>>>> a99b7440
         model = self.trainer.lightning_module
         # set dataloader_idx only if multiple ones
         model._current_dataloader_idx = dataloader_idx if num_dataloaders > 1 else None
 
-<<<<<<< HEAD
-=======
-        # track batch_size
-        assert self.trainer._results is not None
-        self.trainer._results.extract_batch_size(batch)
-
->>>>>>> a99b7440
     def update_eval_step_metrics(self) -> None:
         if self.trainer.sanity_checking:
             return
@@ -220,14 +209,6 @@
     """
 
     def on_train_split_start(self, split_idx: int, split_batch: Any) -> None:
-<<<<<<< HEAD
-=======
-        assert self.trainer._results is not None
-        # when the user requests `dataloader_iter`, we can't track the batch_size
-        # and this is left to user responsibility.
-        if isinstance(split_batch, pl.utilities.fetching.DataLoaderIterDataFetcher):
-            self.trainer._results.extract_batch_size(split_batch)
->>>>>>> a99b7440
         self._split_idx = split_idx
         self.on_new_batch(split_batch)
 
@@ -282,11 +263,7 @@
     def on_epoch_start(self) -> None:
         self._epoch_end_reached = False
 
-<<<<<<< HEAD
     def on_batch_start(self, batch_idx: int, batch: Any) -> int:
-=======
-    def on_batch_start(self, batch_idx: int) -> None:
->>>>>>> a99b7440
         self._batch_idx = batch_idx
         self._epoch_end_reached = False
         return self.on_new_batch(batch)
