--- conflicted
+++ resolved
@@ -13,14 +13,11 @@
 # limitations under the License.
 """Trainer to automate the training."""
 import logging
-<<<<<<< HEAD
-import traceback
-=======
 import os
 import signal
 import sys
 import time
->>>>>>> e3b80caf
+import traceback
 import warnings
 from datetime import timedelta
 from pathlib import Path
@@ -986,14 +983,9 @@
                 self.state.stage = None
         except BaseException:
             self.state.status = TrainerStatus.INTERRUPTED
-<<<<<<< HEAD
             if distributed_available() and self.world_size > 1:
                 # try syncing remaing processes, kill otherwise
                 self.training_type_plugin.reconciliate_processes(traceback.format_exc())
-=======
-            # try syncing remaing processes, kill otherwise
-            self._syncing_processes()
->>>>>>> e3b80caf
             # save a checkpoint for fault tolerant training
             self.fit_loop._check_checkpoint_callback(True)
             # give accelerators a chance to finish
