--- conflicted
+++ resolved
@@ -481,11 +481,7 @@
             # -----------------------------------------
             # SAVE METRICS TO LOGGERS AND PROGRESS_BAR
             # -----------------------------------------
-<<<<<<< HEAD
             self.trainer.logger_connector.update_train_step_metrics()
-=======
-            self.trainer.logger_connector.log_train_step_metrics()
->>>>>>> 8cc55ebd
 
             # -----------------------------------------
             # VALIDATE IF NEEDED
@@ -608,11 +604,6 @@
         self.trainer.lightning_module._current_fx_name = prev_fx_name
 
     def run_training_batch(self, batch, batch_idx, dataloader_idx):
-<<<<<<< HEAD
-        model_ref = self.trainer.lightning_module
-
-=======
->>>>>>> 8cc55ebd
         # bookkeeping
         self._hiddens = None
 
@@ -623,14 +614,7 @@
 
         if batch is None:
             self.warning_cache.warn("train_dataloader yielded None. If this was on purpose, ignore this warning...")
-<<<<<<< HEAD
-            return AttributeDict(
-                signal=0,
-                training_step_output=batch_outputs,
-            )
-=======
-            return AttributeDict(signal=0, training_step_output_for_epoch_end=batch_outputs)
->>>>>>> 8cc55ebd
+            return AttributeDict(signal=0, training_step_output=batch_outputs)
 
         # hook
         self.trainer.logger_connector.on_batch_start()
@@ -652,29 +636,18 @@
             # let logger connector extract batch size
             self.trainer.logger_connector.on_train_split_start(batch_idx, split_idx, split_batch)
 
-            if model_ref.automatic_optimization:
+            if self.trainer.lightning_module.automatic_optimization:
                 for opt_idx, optimizer in self.get_active_optimizers(batch_idx):
                     result = self._run_optimization(batch_idx, split_batch, opt_idx, optimizer)
                     if result:
-<<<<<<< HEAD
                         batch_outputs[opt_idx].append(result.training_step_output)
-=======
-                        batch_outputs[opt_idx].append(result.training_step_output_for_epoch_end)
->>>>>>> 8cc55ebd
             else:
                 # in manual optimization, there is no looping over optimizers
                 result = self._run_optimization(batch_idx, split_batch)
                 if result:
                     batch_outputs[0].append(result.training_step_output)
 
-<<<<<<< HEAD
-        return AttributeDict(
-            signal=0,
-            training_step_output=batch_outputs,
-        )
-=======
-        return AttributeDict(signal=0, training_step_output_for_epoch_end=batch_outputs)
->>>>>>> 8cc55ebd
+        return AttributeDict(signal=0, training_step_output=batch_outputs)
 
     def _run_optimization(self, batch_idx, split_batch, opt_idx=0, optimizer=None):
         # TODO: In v1.5, when optimizer_idx gets removed from training_step in manual_optimization, change
