--- conflicted
+++ resolved
@@ -209,9 +209,5 @@
             if isinstance(v, Loop):
                 v.__load(state_dict.copy(), restart_progress, prefix + k + '.')
 
-<<<<<<< HEAD
-    def load_state_dict(self, state_dict: Dict, restart_progress: bool = True, strict: bool = True):
-=======
     def load_state_dict(self, state_dict: Dict, restart_progress: bool = True):
->>>>>>> ee8d9b80
         self.__load(state_dict.copy(), restart_progress)