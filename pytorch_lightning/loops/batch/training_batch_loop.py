# Copyright The PyTorch Lightning team.
#
# Licensed under the Apache License, Version 2.0 (the "License");
# you may not use this file except in compliance with the License.
# You may obtain a copy of the License at
#
#     http://www.apache.org/licenses/LICENSE-2.0
#
# Unless required by applicable law or agreed to in writing, software
# distributed under the License is distributed on an "AS IS" BASIS,
# WITHOUT WARRANTIES OR CONDITIONS OF ANY KIND, either express or implied.
# See the License for the specific language governing permissions and
# limitations under the License.

from copy import copy
from functools import partial
from typing import Any, Callable, List, Optional, Tuple

import numpy as np
import torch
from deprecate import void
from torch import Tensor
from torch.optim import Optimizer

from pytorch_lightning.loops.base import Loop
from pytorch_lightning.loops.closure import Closure, ClosureResult
from pytorch_lightning.loops.optimizer.optimizer_loop import OptimizerLoop
from pytorch_lightning.loops.utilities import (
    _build_training_step_kwargs,
    _check_training_step_output,
    _process_training_step_output,
    check_finite_loss,
)
from pytorch_lightning.trainer.supporters import TensorRunningAccum
from pytorch_lightning.utilities import AttributeDict
from pytorch_lightning.utilities.types import STEP_OUTPUT
from pytorch_lightning.utilities.warnings import WarningCache


class TrainingBatchLoop(Loop):
    """Runs over a single batch of data."""

    def __init__(self) -> None:
        super().__init__()
        self.accumulated_loss: Optional[Tensor] = None
        self.batch_outputs: Optional[List[List[STEP_OUTPUT]]] = None
        self.running_loss: TensorRunningAccum = TensorRunningAccum(window_length=20)
        # the current split index when the batch gets split into chunks in truncated backprop through time
        self.split_idx: Optional[int] = None
        self.optimizer_loop = OptimizerLoop()

        self._warning_cache: WarningCache = WarningCache()
        self._hiddens: Optional[Tensor] = None
        self._optimizer_freq_cumsum: Optional[int] = None
        self._remaining_splits: Optional[List[Any]] = None

    @property
    def done(self) -> bool:
        """Returns if all batch splits have been processed already"""
        return len(self._remaining_splits) == 0

    @property
    def optimizer_freq_cumsum(self) -> int:
        """Returns the cumulated sum of optimizer frequencies"""
        if self._optimizer_freq_cumsum is None:
            self._optimizer_freq_cumsum = np.cumsum(self.trainer.optimizer_frequencies)
        return self._optimizer_freq_cumsum

    def connect(self, optimizer_loop: "Loop") -> None:
        self.optimizer_loop = optimizer_loop

    def run(self, batch: Any, batch_idx: int) -> AttributeDict:
        """Runs all the data splits and the ``on_batch_start`` and ``on_train_batch_start`` hooks

        Args:
            batch: the current batch to run the train step on
            batch_idx: the index of the current batch
        """
        if batch is None:
            self._warning_cache.warn("train_dataloader yielded None. If this was on purpose, ignore this warning...")
            return AttributeDict(signal=0, training_step_output=[[]])

        # hook
        self.trainer.logger_connector.on_batch_start()
        response = self.trainer.call_hook("on_batch_start")
        if response == -1:
            return AttributeDict(signal=-1)

        # hook
        response = self.trainer.call_hook("on_train_batch_start", batch, batch_idx, 0)
        if response == -1:
            return AttributeDict(signal=-1)

        self.trainer.fit_loop.epoch_loop.batch_progress.increment_started()

        super().run(batch, batch_idx)
        output = AttributeDict(signal=0, training_step_output=self.batch_outputs)
        self.batch_outputs = None  # free memory
        return output

    def reset(self) -> None:
        """Resets the loop state"""
        self._hiddens = None
        self.batch_outputs = [[] for _ in range(len(self.trainer.optimizers))]

    def on_run_start(self, batch: Any, batch_idx: int):
        """Splits the data into tbptt splits

        Args:
            batch: the current batch to run the trainstep on
            batch_idx: the index of the current batch
        """
        void(batch_idx)
        self._remaining_splits = list(enumerate(self._tbptt_split_batch(batch)))

    def advance(self, batch, batch_idx):
        """Runs the train step together with optimization (if necessary) on the current batch split

        Args:
            batch: the current batch to run the training on (this is not the split!)
            batch_idx: the index of the current batch
        """
        void(batch)
        split_idx, split_batch = self._remaining_splits.pop(0)
        self.split_idx = split_idx

        # let logger connector extract current batch size
        self.trainer.logger_connector.on_train_split_start(batch_idx, split_idx, split_batch)

        if self.trainer.lightning_module.automatic_optimization:
            # in automatic optimization, hand over execution to the OptimizerLoop
            optimizers = [optimizer for _, optimizer in self.get_active_optimizers(batch_idx)]
            batch_outputs, self._hiddens = self.optimizer_loop.run(split_batch, self._hiddens, optimizers, batch_idx)
            # combine outputs from each optimizer
            for k in range(len(batch_outputs)):
                self.batch_outputs[k].extend(batch_outputs[k])
        else:
            # in manual optimization, there is no looping over optimizers
            result = self._run_optimization(batch_idx, split_batch)
            if result:
                self.batch_outputs[0].append(copy(result.result_collection))

    def teardown(self) -> None:
        # release memory
        self._remaining_splits = None

    def num_active_optimizers(self, batch_idx: Optional[int] = None) -> int:
        """Gets the number of active optimizers based on their frequency"""
        return len(self.get_active_optimizers(batch_idx))

    def _run_optimization(
        self,
        batch_idx: int,
        split_batch: Any,
    ) -> Optional[ClosureResult]:
        """Runs closure (train step + backward) together with optimization if necessary.

        Args:
            batch_idx: the index of the current batch
            split_batch: the current tbptt split of the whole batch
        """
        closure = self._make_closure(split_batch, batch_idx, self._hiddens)
        closure()
        result = closure.get_result()

        if result:
            # if no result, user decided to skip optimization
            # otherwise update running loss + reset accumulated loss
            self._update_running_loss(result.loss)

        return result

    def _make_closure(
        self,
        split_batch: Any,
        batch_idx: int,
        hiddens: Any,
    ) -> Closure:
        """
        Build a closure object that captures the given arguments and runs the `training_step` function and optionally
        other functions such as `backward` and `zero_grad`.
        """
<<<<<<< HEAD
        step_fn = self._make_step_fn(split_batch, batch_idx, hiddens)
        backward_fn = None
        zero_grad_fn = None
=======
        step_fn = self._make_step_fn(split_batch, batch_idx, opt_idx, hiddens)
        backward_fn = self._make_backward_fn(optimizer, opt_idx)
        zero_grad_fn = self._make_zero_grad_fn(batch_idx, opt_idx, optimizer)
>>>>>>> c0bd6583

        return Closure(
            step_fn=step_fn,
            backward_fn=backward_fn,
            zero_grad_fn=zero_grad_fn,
            profiler=self.trainer.profiler,
        )

    def _make_step_fn(self, split_batch: Any, batch_idx: int, hiddens: Any) -> Callable[[], dict]:
        """Build the step function that runs the `training_step` and processes its output."""
<<<<<<< HEAD
        return partial(self._training_step, split_batch, batch_idx, hiddens)

    def _process_closure_result(self, opt_closure_result: Optional[ClosureResult]) -> None:
        """Checks if the closure results is finite and optionally breaks if it is not

        Args:
            opt_closure_result: the result of the train step wrapped in an attribute dict
        """
        if not opt_closure_result:
            return

        # check if loss or model weights are nan
        if self.trainer.terminate_on_nan:
            check_finite_loss(self.trainer.lightning_module, opt_closure_result.loss)

    def _training_step(self, split_batch: Any, batch_idx: int, hiddens: Tensor) -> Optional[AttributeDict]:
        """Performs the training step for manual optimization.
=======
        return partial(self._training_step, split_batch, batch_idx, opt_idx, hiddens)

    def _make_zero_grad_fn(self, batch_idx: int, opt_idx: int, optimizer: Optimizer) -> Optional[Callable[[], None]]:
        """
        Build a `zero_grad` function that zeroes the gradients before back-propagation.
        Returns ``None`` in the case backward needs to be skipped, e.g., when manual optimization is on.
        """

        def zero_grad_fn():
            self._on_before_zero_grad(optimizer)
            self._optimizer_zero_grad(batch_idx, optimizer, opt_idx)

        is_first_batch_to_accumulate = batch_idx % self.trainer.accumulate_grad_batches == 0
        if (
            not self._skip_backward
            and self.trainer.lightning_module.automatic_optimization
            and is_first_batch_to_accumulate
        ):
            return zero_grad_fn

    def _make_backward_fn(self, optimizer: Optimizer, opt_idx: int) -> Optional[Callable[[Tensor], Tensor]]:
        """
        Build a `backward` function that handles back-propagation through the output produced by the `training_step`
        function. Returns ``None`` in the case backward needs to be skipped, e.g., when manual optimization is on.
        """

        def backward_fn(loss: Tensor):
            self.backward(loss, optimizer, opt_idx)

            # check if loss or model weights are nan
            if self.trainer.terminate_on_nan:
                check_finite_loss(self.trainer.lightning_module, loss)

            return loss

        if not self._skip_backward and self.trainer.lightning_module.automatic_optimization:
            return backward_fn

    def _training_step(
        self, split_batch: Any, batch_idx: int, opt_idx: int, hiddens: Tensor
    ) -> Optional[AttributeDict]:
        """Performs the actual train step with the tied hooks.
>>>>>>> c0bd6583

        Args:
            split_batch: the current tbptt split of the current batch
            batch_idx: the index of the current batch
            hiddens: the model's hidden state of the previous iteration

        Returns:
            an AttributeDict containing the training step output.
        """
        # give the PL module a result for logging
        model_ref = self.trainer.lightning_module

        with self.trainer.profiler.profile("model_forward"):
            step_kwargs = _build_training_step_kwargs(
                model_ref, self.trainer.optimizers, split_batch, batch_idx, opt_idx=None, hiddens=hiddens
            )

            # manually capture logged metrics
            model_ref._current_fx_name = "training_step"
            with self.trainer.profiler.profile("training_step"):
                training_step_output = self.trainer.accelerator.training_step(step_kwargs)
                self.trainer.accelerator.post_training_step()

            del step_kwargs

            training_step_output = self.trainer.call_hook("training_step_end", training_step_output)

            _check_training_step_output(self.trainer.lightning_module, training_step_output)

            result_collection, self._hiddens = _process_training_step_output(self.trainer, training_step_output)
            if result_collection is None:
                return

        return AttributeDict(closure_loss=None, loss=None, result_collection=result_collection)

    def _tbptt_split_batch(self, batch: Any) -> List[Any]:
        """Splits a single batch into a list of sequence steps for tbptt.

        Args:
            batch: the current batch to split
        """
        tbptt_steps = self.trainer.lightning_module.truncated_bptt_steps
        if tbptt_steps == 0:
            return [batch]

        model_ref = self.trainer.lightning_module
        with self.trainer.profiler.profile("tbptt_split_batch"):
            splits = model_ref.tbptt_split_batch(batch, tbptt_steps)
        return splits

    # TODO: remove this method and update tests
    def backward(
        self,
        loss: Tensor,
        optimizer: Optional[torch.optim.Optimizer],
        opt_idx: Optional[int] = None,
        *args: Any,
        **kwargs: Any,
    ) -> Tensor:
        """Performs the backward step.

        Args:
            loss: The loss value to back-propagate on
            optimizer: Current optimizer being used. ``None`` if using manual optimization.
            opt_idx: Index of the current optimizer being used. ``None`` if using manual optimization.
        """
        self.trainer.accelerator.backward(loss, optimizer, opt_idx, *args, **kwargs)
        return loss

    def _update_running_loss(self, current_loss: Tensor) -> None:
        """Updates the running loss value with the current value"""
        if self.trainer.lightning_module.automatic_optimization:
            # track total loss for logging (avoid mem leaks)
            self.accumulated_loss.append(current_loss)

        accumulated_loss = self.accumulated_loss.mean()

        if accumulated_loss is not None:
            # calculate running loss for display
            self.running_loss.append(self.accumulated_loss.mean() * self.trainer.accumulate_grad_batches)

        # reset for next set of accumulated grads
        self.accumulated_loss.reset()

    def get_active_optimizers(self, batch_idx: Optional[int] = None) -> List[Tuple[int, Optimizer]]:
        """
        Returns the currently active optimizers. When multiple optimizers are used with different frequencies,
        only one of the optimizers is active at a time.

        Returns:
            A list of tuples (opt_idx, optimizer) of currently active optimizers.
        """
        if not self.trainer.optimizer_frequencies:
            # call training_step once per optimizer
            return list(enumerate(self.trainer.optimizers))

        optimizers_loop_length = self.optimizer_freq_cumsum[-1]
        current_place_in_loop = batch_idx % optimizers_loop_length

        # find optimzier index by looking for the first {item > current_place} in the cumsum list
        opt_idx = int(np.argmax(self.optimizer_freq_cumsum > current_place_in_loop))
        return [(opt_idx, self.trainer.optimizers[opt_idx])]<|MERGE_RESOLUTION|>--- conflicted
+++ resolved
@@ -180,15 +180,9 @@
         Build a closure object that captures the given arguments and runs the `training_step` function and optionally
         other functions such as `backward` and `zero_grad`.
         """
-<<<<<<< HEAD
         step_fn = self._make_step_fn(split_batch, batch_idx, hiddens)
         backward_fn = None
         zero_grad_fn = None
-=======
-        step_fn = self._make_step_fn(split_batch, batch_idx, opt_idx, hiddens)
-        backward_fn = self._make_backward_fn(optimizer, opt_idx)
-        zero_grad_fn = self._make_zero_grad_fn(batch_idx, opt_idx, optimizer)
->>>>>>> c0bd6583
 
         return Closure(
             step_fn=step_fn,
@@ -199,68 +193,10 @@
 
     def _make_step_fn(self, split_batch: Any, batch_idx: int, hiddens: Any) -> Callable[[], dict]:
         """Build the step function that runs the `training_step` and processes its output."""
-<<<<<<< HEAD
         return partial(self._training_step, split_batch, batch_idx, hiddens)
-
-    def _process_closure_result(self, opt_closure_result: Optional[ClosureResult]) -> None:
-        """Checks if the closure results is finite and optionally breaks if it is not
-
-        Args:
-            opt_closure_result: the result of the train step wrapped in an attribute dict
-        """
-        if not opt_closure_result:
-            return
-
-        # check if loss or model weights are nan
-        if self.trainer.terminate_on_nan:
-            check_finite_loss(self.trainer.lightning_module, opt_closure_result.loss)
 
     def _training_step(self, split_batch: Any, batch_idx: int, hiddens: Tensor) -> Optional[AttributeDict]:
         """Performs the training step for manual optimization.
-=======
-        return partial(self._training_step, split_batch, batch_idx, opt_idx, hiddens)
-
-    def _make_zero_grad_fn(self, batch_idx: int, opt_idx: int, optimizer: Optimizer) -> Optional[Callable[[], None]]:
-        """
-        Build a `zero_grad` function that zeroes the gradients before back-propagation.
-        Returns ``None`` in the case backward needs to be skipped, e.g., when manual optimization is on.
-        """
-
-        def zero_grad_fn():
-            self._on_before_zero_grad(optimizer)
-            self._optimizer_zero_grad(batch_idx, optimizer, opt_idx)
-
-        is_first_batch_to_accumulate = batch_idx % self.trainer.accumulate_grad_batches == 0
-        if (
-            not self._skip_backward
-            and self.trainer.lightning_module.automatic_optimization
-            and is_first_batch_to_accumulate
-        ):
-            return zero_grad_fn
-
-    def _make_backward_fn(self, optimizer: Optimizer, opt_idx: int) -> Optional[Callable[[Tensor], Tensor]]:
-        """
-        Build a `backward` function that handles back-propagation through the output produced by the `training_step`
-        function. Returns ``None`` in the case backward needs to be skipped, e.g., when manual optimization is on.
-        """
-
-        def backward_fn(loss: Tensor):
-            self.backward(loss, optimizer, opt_idx)
-
-            # check if loss or model weights are nan
-            if self.trainer.terminate_on_nan:
-                check_finite_loss(self.trainer.lightning_module, loss)
-
-            return loss
-
-        if not self._skip_backward and self.trainer.lightning_module.automatic_optimization:
-            return backward_fn
-
-    def _training_step(
-        self, split_batch: Any, batch_idx: int, opt_idx: int, hiddens: Tensor
-    ) -> Optional[AttributeDict]:
-        """Performs the actual train step with the tied hooks.
->>>>>>> c0bd6583
 
         Args:
             split_batch: the current tbptt split of the current batch
