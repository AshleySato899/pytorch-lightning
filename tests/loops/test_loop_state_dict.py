# Copyright The PyTorch Lightning team.
#
# Licensed under the Apache License, Version 2.0 (the "License");
# you may not use this file except in compliance with the License.
# You may obtain a copy of the License at
#
#     http://www.apache.org/licenses/LICENSE-2.0
#
# Unless required by applicable law or agreed to in writing, software
# distributed under the License is distributed on an "AS IS" BASIS,
# WITHOUT WARRANTIES OR CONDITIONS OF ANY KIND, either express or implied.
# See the License for the specific language governing permissions and
# limitations under the License.
from unittest.mock import ANY, Mock

import pytest
import torch

from pytorch_lightning.loops import FitLoop
from pytorch_lightning.trainer.trainer import Trainer
from pytorch_lightning.utilities.exceptions import MisconfigurationException


def test_loops_state_dict():
    trainer = Trainer()
    trainer.train_dataloader = Mock()

    fit_loop = FitLoop()
    with pytest.raises(MisconfigurationException, match="Loop FitLoop should be connected to a"):
        fit_loop.trainer = object()

    fit_loop.trainer = trainer
    fit_loop.connect(Mock())
    state_dict = fit_loop.state_dict()

    new_fit_loop = FitLoop()
    new_fit_loop.trainer = trainer

    new_fit_loop.load_state_dict(state_dict)
    assert fit_loop.state_dict() == new_fit_loop.state_dict()


def test_loops_state_dict_structure():
    trainer = Trainer()
    trainer.train_dataloader = Mock()
    state_dict = trainer.checkpoint_connector._get_loops_state_dict()
    expected = {
        "fit_loop": {
            "state_dict": {"dataloader_state_dict": ANY},
            "epoch_loop.state_dict": {},
            "epoch_loop.batch_progress": {
                "total": {"ready": 0, "started": 0, "processed": 0, "completed": 0},
                "current": {"ready": 0, "started": 0, "processed": 0, "completed": 0},
            },
            "epoch_loop.scheduler_progress": {
                "total": {"ready": 0, "completed": 0},
                "current": {"ready": 0, "completed": 0},
            },
            "epoch_loop.batch_loop.optimizer_loop.state_dict": {},
            "epoch_loop.batch_loop.state_dict": {},
<<<<<<< HEAD
=======
            "epoch_loop.batch_loop.manual_loop.state_dict": {},
            "epoch_loop.batch_loop.optimizer_loop.state_dict": {},
>>>>>>> 86c03357
            "epoch_loop.batch_loop.optimizer_loop.optim_progress": {
                "optimizer": {
                    "step": {"total": {"ready": 0, "completed": 0}, "current": {"ready": 0, "completed": 0}},
                    "zero_grad": {
                        "total": {"ready": 0, "started": 0, "completed": 0},
                        "current": {"ready": 0, "started": 0, "completed": 0},
                    },
                },
                "optimizer_position": 0,
            },
            "epoch_loop.val_loop.state_dict": {},
            "epoch_loop.val_loop.dataloader_progress": {
                "total": {"ready": 0, "completed": 0},
                "current": {"ready": 0, "completed": 0},
            },
            "epoch_loop.val_loop.epoch_loop.state_dict": {},
            "epoch_loop.val_loop.epoch_loop.batch_progress": {
                "total": {"ready": 0, "started": 0, "processed": 0, "completed": 0},
                "current": {"ready": 0, "started": 0, "processed": 0, "completed": 0},
            },
            "epoch_loop.val_loop._results": {
                "training": False,
                "_batch_size": torch.tensor(1),
                "device": None,
                "items": {},
            },
            "epoch_loop._results": {
                "training": True,
                "_batch_size": torch.tensor(1),
                "device": None,
                "items": {},
            },
            "epoch_progress": {
                "total": {"ready": 0, "started": 0, "processed": 0, "completed": 0},
                "current": {"ready": 0, "started": 0, "processed": 0, "completed": 0},
            },
        },
        "validate_loop": {
            "state_dict": {},
            "dataloader_progress": {"total": {"ready": 0, "completed": 0}, "current": {"ready": 0, "completed": 0}},
            "epoch_loop.state_dict": {},
            "epoch_loop.batch_progress": {
                "total": {"ready": 0, "started": 0, "processed": 0, "completed": 0},
                "current": {"ready": 0, "started": 0, "processed": 0, "completed": 0},
            },
            "_results": {
                "training": False,
                "_batch_size": torch.tensor(1),
                "device": None,
                "items": {},
            },
        },
        "test_loop": {
            "state_dict": {},
            "dataloader_progress": {"total": {"ready": 0, "completed": 0}, "current": {"ready": 0, "completed": 0}},
            "epoch_loop.state_dict": {},
            "epoch_loop.batch_progress": {
                "total": {"ready": 0, "started": 0, "processed": 0, "completed": 0},
                "current": {"ready": 0, "started": 0, "processed": 0, "completed": 0},
            },
            "_results": {
                "training": False,
                "_batch_size": torch.tensor(1),
                "device": None,
                "items": {},
            },
        },
        "predict_loop": {
            "state_dict": {},
            "dataloader_progress": {"total": {"ready": 0, "completed": 0}, "current": {"ready": 0, "completed": 0}},
            "epoch_loop.state_dict": {},
            "epoch_loop.batch_progress": {
                "total": {"ready": 0, "started": 0, "processed": 0, "completed": 0},
                "current": {"ready": 0, "started": 0, "processed": 0, "completed": 0},
            },
        },
    }
    assert state_dict == expected<|MERGE_RESOLUTION|>--- conflicted
+++ resolved
@@ -58,11 +58,8 @@
             },
             "epoch_loop.batch_loop.optimizer_loop.state_dict": {},
             "epoch_loop.batch_loop.state_dict": {},
-<<<<<<< HEAD
-=======
             "epoch_loop.batch_loop.manual_loop.state_dict": {},
             "epoch_loop.batch_loop.optimizer_loop.state_dict": {},
->>>>>>> 86c03357
             "epoch_loop.batch_loop.optimizer_loop.optim_progress": {
                 "optimizer": {
                     "step": {"total": {"ready": 0, "completed": 0}, "current": {"ready": 0, "completed": 0}},
