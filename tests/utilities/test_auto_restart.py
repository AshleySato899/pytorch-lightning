--- conflicted
+++ resolved
@@ -30,32 +30,19 @@
 from torch.utils.data.dataset import Dataset, IterableDataset
 
 import tests.helpers.utils as tutils
-<<<<<<< HEAD
 from pytorch_lightning import Callback, seed_everything, Trainer
-from pytorch_lightning.trainer.supporters import CombinedLoader
-from pytorch_lightning.utilities.apply_func import apply_to_collection
-from pytorch_lightning.utilities.auto_restart import (
-    CaptureIterableDataset,
-    dataloader_load_state_dict,
-    dataloader_to_state_dict,
-=======
-from pytorch_lightning import seed_everything, Trainer
 from pytorch_lightning.trainer.supporters import CombinedLoader
 from pytorch_lightning.utilities.apply_func import apply_to_collection
 from pytorch_lightning.utilities.auto_restart import (
     _dataloader_load_state_dict,
     _dataloader_to_state_dict,
     CaptureIterableDataset,
->>>>>>> 999ef5cb
     FastForwardSampler,
 )
 from pytorch_lightning.utilities.enums import AutoRestartBatchKeys
 from pytorch_lightning.utilities.exceptions import MisconfigurationException
 from pytorch_lightning.utilities.imports import _fault_tolerant_enabled
-<<<<<<< HEAD
 from tests.helpers.boring_model import BoringModel
-=======
->>>>>>> 999ef5cb
 from tests.helpers.runif import RunIf
 
 
@@ -229,7 +216,6 @@
 
 class RangeIterableDataset(IterableDataset):
 
-<<<<<<< HEAD
     def __init__(
         self,
         data,
@@ -239,9 +225,6 @@
         state_dict=None,
         attr_name: str = "iter_sampler"
     ):
-=======
-    def __init__(self, data, num_workers: int, batch_size: int, state_dict=None, attr_name: str = "iter_sampler"):
->>>>>>> 999ef5cb
         self.data = list(data)
         self.batch_size = batch_size
         self.num_workers = num_workers
@@ -678,7 +661,6 @@
         _fault_tolerant_enabled()
 
 
-<<<<<<< HEAD
 def create_iterable_dataset(batch_size, num_workers, attr_name="iter_sampler", wrap: bool = True):
     dataset = RangeIterableDataset(
         range(50), num_workers=num_workers, batch_size=batch_size, is_in_workers=True, attr_name=attr_name
@@ -686,56 +668,6 @@
     if wrap:
         dataset = CaptureIterableDataset(dataset)
     return dataset
-=======
-def create_iterable_dataset(batch_size, num_workers, attr_name="iter_sampler"):
-    dataset = RangeIterableDataset(range(50), num_workers=num_workers, batch_size=batch_size, attr_name=attr_name)
-    return CaptureIterableDataset(dataset)
-
-
-def create_dataloader():
-    dataset = range(50)
-    num_workers = 2
-    batch_size = 8
-    sampler = FastForwardSampler(SequentialSampler(dataset))
-    sampler.setup(batch_size)
-
-    dataloader = DataLoader(
-        dataset,
-        sampler=sampler,
-        batch_size=batch_size,
-    )
-    dataloader.fast_forward_sampler = sampler
-
-    loader_dict = {
-        "a": [
-            DataLoader(create_iterable_dataset(3, num_workers), num_workers=num_workers, batch_size=3),
-            dataloader,
-        ],
-        "b": DataLoader(
-            create_iterable_dataset(2, num_workers=1, attr_name="custom_sampler"), num_workers=0, batch_size=2
-        )
-    }
-    apply_to_collection(loader_dict, DataLoader, Trainer._add_sampler_metadata_collate)
-    return CombinedLoader(loader_dict)
-
-
-# Lightning will wrap the iterator within a prefect function as follow.
-def prefetch_iterator(iterable: Iterable):
-    it = iter(iterable)
-
-    try:
-        # the iterator may be empty from the beginning
-        last = next(it)
-    except StopIteration:
-        return
-
-    for val in it:
-        # yield last and has next
-        yield last, False, it
-        last = val
-    # yield last, no longer has next
-    yield last, True, it
->>>>>>> 999ef5cb
 
 
 @pytest.mark.skipif(torch.cuda.is_available(), reason="This test takes around 15 sec and should be skipped in Azure CI")
@@ -747,7 +679,6 @@
     capture its children DataLoader states.
     """
 
-<<<<<<< HEAD
     def create_iterable_dataset(batch_size, num_workers, attr_name="iter_sampler"):
         dataset = RangeIterableDataset(
             range(50), num_workers=num_workers, batch_size=batch_size, is_in_workers=True, attr_name=attr_name
@@ -797,26 +728,16 @@
         # yield last, no longer has next
         yield last, True, it
 
-=======
->>>>>>> 999ef5cb
     dataloader = create_dataloader()
 
     iter_dataloader = iter(prefetch_iterator(dataloader))
     num_batches_processed = 4
     for idx in range(1, num_batches_processed):
-<<<<<<< HEAD
         _, _, prefected_iterator = next(iter_dataloader)
 
         loader_iters = prefected_iterator._loader_iters
 
         # when deadling with IterativeDataset,
-=======
-        _, _, prefetched_iterator = next(iter_dataloader)
-
-        loader_iters = prefetched_iterator._loader_iters
-
-        # when dealing with IterativeDataset,
->>>>>>> 999ef5cb
         # the sampler state dict will be attached directly onto the iterator to simplify collection.
 
         if idx == 1:
@@ -826,17 +747,12 @@
         elif idx == 2:
             assert loader_iters["a"][0]._sampler_state_dict == [{
                 'iter_sampler': {
-<<<<<<< HEAD
                     0: {
                         'current_iteration': 3
                     },
                     1: {
                         'current_iteration': 3
                     }
-=======
-                    0: dict(current_iteration=3),
-                    1: dict(current_iteration=3)
->>>>>>> 999ef5cb
                 }
             }]
             assert loader_iters["a"][1]._sampler_state_dict == []
@@ -844,17 +760,12 @@
         else:
             assert loader_iters["a"][0]._sampler_state_dict == [{
                 'iter_sampler': {
-<<<<<<< HEAD
                     0: {
                         'current_iteration': 6
                     },
                     1: {
                         'current_iteration': 3
                     }
-=======
-                    0: dict(current_iteration=6),
-                    1: dict(current_iteration=3)
->>>>>>> 999ef5cb
                 }
             }]
             assert loader_iters["a"][1]._sampler_state_dict == []
@@ -867,13 +778,9 @@
             "num_workers": 0,
             "previous_worker": None,
             "custom_sampler": {
-<<<<<<< HEAD
                 0: {
                     "current_iteration": 6
                 }
-=======
-                0: dict(current_iteration=6)
->>>>>>> 999ef5cb
             },
         },
         "a": [
@@ -881,29 +788,20 @@
                 "num_workers": 2,
                 "previous_worker": 1,
                 "iter_sampler": {
-<<<<<<< HEAD
                     0: {
                         "current_iteration": 6
                     },
                     1: {
                         "current_iteration": 3
                     }
-=======
-                    0: dict(current_iteration=6),
-                    1: dict(current_iteration=3)
->>>>>>> 999ef5cb
                 },
             },
             {
                 "num_workers": 0,
                 "previous_worker": None,
-<<<<<<< HEAD
                 0: {
                     "current_iteration": 24
                 }
-=======
-                0: dict(current_iteration=24)
->>>>>>> 999ef5cb
             },
         ],
     }
@@ -914,43 +812,28 @@
     dataloader.load_state_dict(state_dict)
 
     iter_dataloader = iter(prefetch_iterator(dataloader))
-<<<<<<< HEAD
     _, _, prefected_iterator = next(iter_dataloader)
 
     loader_iters = prefected_iterator._loader_iters
-=======
-    _, _, prefetched_iterator = next(iter_dataloader)
-
-    loader_iters = prefetched_iterator._loader_iters
->>>>>>> 999ef5cb
 
     assert loader_iters["a"][0]._sampler_state_dict == [{
         'num_workers': 2,
         'iter_sampler': {
-<<<<<<< HEAD
             0: {
                 'current_iteration': 6
             },
             1: {
                 'current_iteration': 6
             }
-=======
-            0: dict(current_iteration=6),
-            1: dict(current_iteration=6)
->>>>>>> 999ef5cb
         }
     }]
     assert loader_iters["a"][1]._sampler_state_dict == []
     assert loader_iters["b"]._sampler_state_dict == [{
         'num_workers': 0,
         'custom_sampler': {
-<<<<<<< HEAD
             0: {
                 'current_iteration': 8
             }
-=======
-            0: dict(current_iteration=8)
->>>>>>> 999ef5cb
         }
     }]
 
@@ -962,42 +845,29 @@
                 "num_workers": 2,
                 "previous_worker": 0,
                 "iter_sampler": {
-<<<<<<< HEAD
                     0: {
                         "current_iteration": 6
                     },
                     1: {
                         "current_iteration": 6
                     }
-=======
-                    0: dict(current_iteration=6),
-                    1: dict(current_iteration=6)
->>>>>>> 999ef5cb
                 },
             },
             {
                 "num_workers": 0,
                 "previous_worker": None,
-<<<<<<< HEAD
                 0: {
                     "current_iteration": 32
                 }
-=======
-                0: dict(current_iteration=32)
->>>>>>> 999ef5cb
             },
         ],
         "b": {
             "num_workers": 0,
             "previous_worker": None,
             "custom_sampler": {
-<<<<<<< HEAD
                 0: {
                     "current_iteration": 8
                 }
-=======
-                0: dict(current_iteration=8)
->>>>>>> 999ef5cb
             },
         },
     }
@@ -1023,16 +893,15 @@
     _ = next(iter_dataloader)
     _ = next(iter_dataloader)
 
-<<<<<<< HEAD
-    state_dict = dataloader_to_state_dict(dataloader, iter_dataloader)
+    state_dict = _dataloader_to_state_dict(dataloader, iter_dataloader)
     assert state_dict == {'num_workers': 0, 'previous_worker': None, 0: {'current_iteration': 16}}
 
     dataloader = create_dataloader()
-    dataloader = dataloader_load_state_dict(dataloader, state_dict)
+    dataloader = _dataloader_load_state_dict(dataloader, state_dict)
     iter_dataloader = iter(dataloader)
     _ = next(iter_dataloader)
 
-    state_dict = dataloader_to_state_dict(dataloader, iter_dataloader)
+    state_dict = _dataloader_to_state_dict(dataloader, iter_dataloader)
     assert state_dict == {'num_workers': 0, 'previous_worker': None, 0: {'current_iteration': 24}}
 
 
@@ -1191,16 +1060,4 @@
     batch11 = next(dataloader_iter)
 
     assert torch.equal(batch02, batch10)
-    assert torch.equal(batch03, batch11)
-=======
-    state_dict = _dataloader_to_state_dict(dataloader, iter_dataloader)
-    assert state_dict == {'num_workers': 0, 'previous_worker': None, 0: {'current_iteration': 16}}
-
-    dataloader = create_dataloader()
-    dataloader = _dataloader_load_state_dict(dataloader, state_dict)
-    iter_dataloader = iter(dataloader)
-    _ = next(iter_dataloader)
-
-    state_dict = _dataloader_to_state_dict(dataloader, iter_dataloader)
-    assert state_dict == {'num_workers': 0, 'previous_worker': None, 0: {'current_iteration': 24}}
->>>>>>> 999ef5cb
+    assert torch.equal(batch03, batch11)